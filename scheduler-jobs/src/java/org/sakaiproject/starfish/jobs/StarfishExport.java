--- conflicted
+++ resolved
@@ -275,12 +275,8 @@
 							String description = a.getExternalAppName() != null ? "From " + a.getExternalAppName() : "";
 							String dueDate = a.getDueDate() != null ? dateFormatter.format(a.getDueDate()) : "";
 							int isCounted = a.isCounted() ? 1 : 0;
-<<<<<<< HEAD
 							int isVisible = (itemsReleased && a.isReleased()) ? 1 : 0;
-=======
 							String isExempt = a.isCounted() ? "0" : "1";
-							int isVisible = a.isReleased() ? 1 : 0;
->>>>>>> ac307efa
 							
 							if (!providerUserMap.isEmpty()) {
 								// Write out one CSV row per section (provider)
